--- conflicted
+++ resolved
@@ -150,7 +150,6 @@
         }
 
         [TestMethod]
-<<<<<<< HEAD
         public async Task RoomTest()
         {
             var client = new SocketIO("http://localhost:3000");
@@ -190,7 +189,8 @@
             await Task.Delay(1000);
             Assert.AreEqual(client1Msg, client2Msg);
         }
-=======
+
+        [TestMethod]
         public async Task EventNameTest()
         {
             string text = string.Empty;
@@ -216,6 +216,5 @@
         //    await Task.Delay(1000);
         //    Assert.AreEqual(text, "\"message from server\"");
         //}
->>>>>>> 8c159bff
     }
 }