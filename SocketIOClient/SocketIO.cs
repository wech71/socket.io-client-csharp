--- conflicted
+++ resolved
@@ -86,88 +86,13 @@
             }
         }
 
-<<<<<<< HEAD
-        private void Listen()
-        {
-            // Listen State
-            Task.Factory.StartNew(async () =>
-            {
-                while (true)
-                {
-                    await Task.Delay(500);
-                    if (_socket.State == WebSocketState.Aborted || _socket.State == WebSocketState.Closed)
-                    {
-                        if (State != SocketIOState.Closed)
-                        {
-                            State = SocketIOState.Closed;
-                            _tokenSource.Cancel();
-                            OnClosed?.Invoke(ServerCloseReason.Aborted);
-                        }
-                    }
-                }
-            }, _tokenSource.Token);
-
-            // Listen Message
-            Task.Factory.StartNew(async () =>
-            {
-                var buffer = new byte[ReceiveChunkSize];
-                while (true)
-                {
-                    if (_socket.State == WebSocketState.Open)
-                    {
-                        WebSocketReceiveResult result = await _socket.ReceiveAsync(new ArraySegment<byte>(buffer), _tokenSource.Token);
-                        if (result.MessageType == WebSocketMessageType.Text)
-                        {
-                            var builder = new StringBuilder();
-                            string str = Encoding.UTF8.GetString(buffer, 0, result.Count);
-                            builder.Append(str);
-
-                            while (!result.EndOfMessage)
-                            {
-                                result = await _socket.ReceiveAsync(new ArraySegment<byte>(buffer), _tokenSource.Token);
-                                str = Encoding.UTF8.GetString(buffer, 0, result.Count);
-                                builder.Append(str);
-                            }
-//#if DEBUG
-//                            Console.WriteLine($"Received: {builder.ToString()}");
-//#endif
-                            var parser = new ResponseTextParser(_namespace, this)
-                            {
-                                Text = builder.ToString()
-                            };
-                            await parser.ParseAsync();
-                        }
-                    }
-                }
-            }, _tokenSource.Token);
-        }
-
-        private async Task SendMessageAsync(string text)
-=======
         private void Listen(ResponseMessage message)
->>>>>>> fc361a0f
         {
             if (message.MessageType == WebSocketMessageType.Text)
             {
                 //Console.WriteLine($"Message received: {message.Text}");
                 var parser = new ResponseTextParser(_namespace, this)
                 {
-<<<<<<< HEAD
-                    int offset = SendChunkSize * i;
-                    int count = SendChunkSize;
-                    bool isEndOfMessage = (i + 1) == messagesCount;
-
-                    if ((count * (i + 1)) > messageBuffer.Length)
-                    {
-                        count = messageBuffer.Length - offset;
-                    }
-
-                    await _socket.SendAsync(new ArraySegment<byte>(messageBuffer, offset, count), WebSocketMessageType.Text, isEndOfMessage, _tokenSource.Token);
-//#if DEBUG
-//                    Console.WriteLine($"Send: {text}");
-//#endif
-                }
-=======
                     Text = message.Text,
                     ConnectHandler = ConnectHandler,
                     CloseHandler = CloseHandler,
@@ -177,7 +102,6 @@
                     OpenHandler = OpenHandler
                 };
                 parser.ParseAsync().Wait();
->>>>>>> fc361a0f
             }
         }
 
